--- conflicted
+++ resolved
@@ -7,10 +7,7 @@
 	"os"
 	"strings"
 	"testing"
-<<<<<<< HEAD
-=======
   "strings"
->>>>>>> 7ef28ccc
 
 	"github.com/codegangsta/negroni"
 	"github.com/gorilla/mux"
@@ -99,13 +96,8 @@
 	data, err := os.Open("../fixtures/patient-example-b.json")
 	defer data.Close()
 	util.CheckErr(err)
-<<<<<<< HEAD
-	res, err := http.Post(s.Server.URL+"/Patient", "application/json", data)
-	util.CheckErr(err)
-=======
   res, err := http.Post(s.Server.URL + "/Patient", "application/json", data)
   util.CheckErr(err)
->>>>>>> 7ef28ccc
 
 	splitLocation := strings.Split(res.Header["Location"][0], "/")
 	createdPatientId := splitLocation[len(splitLocation)-1]
@@ -122,17 +114,10 @@
 	defer data.Close()
 	util.CheckErr(err)
 
-<<<<<<< HEAD
-	client := &http.Client{}
-	req, err := http.NewRequest("PUT", s.Server.URL+"/Patient/"+s.FixtureId, data)
-	util.CheckErr(err)
-	_, err = client.Do(req)
-=======
   client := &http.Client{}
   req, err := http.NewRequest("PUT", s.Server.URL + "/Patient/" + s.FixtureId, data)
   util.CheckErr(err)
   _, err = client.Do(req)
->>>>>>> 7ef28ccc
 
 	patientCollection := Database.C("patients")
 	patient := models.Patient{}
@@ -146,13 +131,8 @@
 	data, err := os.Open("../fixtures/patient-example-d.json")
 	defer data.Close()
 	util.CheckErr(err)
-<<<<<<< HEAD
-	res, err := http.Post(s.Server.URL+"/Patient", "application/json", data)
-	util.CheckErr(err)
-=======
   res, err := http.Post(s.Server.URL + "/Patient", "application/json", data)
   util.CheckErr(err)
->>>>>>> 7ef28ccc
 
 	splitLocation := strings.Split(res.Header["Location"][0], "/")
 	createdPatientId := splitLocation[len(splitLocation)-1]
